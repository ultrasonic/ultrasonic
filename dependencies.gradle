ext.versions = [
<<<<<<< HEAD
        minSdk               : 21,
=======
        minSdk               : 17,
>>>>>>> 784c65f9
        targetSdk            : 29,
        compileSdk           : 29,
        // You need to run ./gradlew wrapper after updating the version
        gradle               : '7.2',

        navigation           : "2.3.5",
        gradlePlugin         : "4.2.2",
        androidxcore         : "1.5.0",
        ktlint               : "0.37.1",
        ktlintGradle         : "10.2.0",
        detekt               : "1.18.1",
        jacoco               : "0.8.7",
        preferences          : "1.1.1",
        media                : "1.3.1",

        androidSupport       : "28.0.0",
        androidLegacySupport : "1.0.0",
        androidSupportDesign : "1.4.0",
        constraintLayout     : "2.1.1",
        multidex             : "2.0.1",
        room                 : "2.3.0",
        kotlin               : "1.5.31",
        kotlinxCoroutines    : "1.5.2-native-mt",
        viewModelKtx         : "2.2.0",

        retrofit             : "2.6.4",
        jackson              : "2.9.5",
        okhttp               : "3.12.13",
        koin                 : "3.0.2",
        picasso              : "2.71828",
        sortListView         : "1.0.1",

        junit4               : "4.13.2",
        junit5               : "5.8.1",
        mockito              : "3.12.4",
        mockitoKotlin        : "3.2.0",
        kluent               : "1.68",
        apacheCodecs         : "1.15",
        robolectric          : "4.6.1",
        dexter               : "6.2.3",
        timber               : "4.7.1",
        fastScroll           : "2.0.1",
        colorPicker          : "2.2.3",
]

ext.gradlePlugins = [
        gradle            : "com.android.tools.build:gradle:$versions.gradlePlugin",
        kotlin            : "org.jetbrains.kotlin:kotlin-gradle-plugin:$versions.kotlin",
        ktlintGradle      : "org.jlleitschuh.gradle:ktlint-gradle:$versions.ktlintGradle",
        detekt            : "io.gitlab.arturbosch.detekt:detekt-gradle-plugin:$versions.detekt",
        jacoco            : "org.jacoco:org.jacoco.core:$versions.jacoco",
]

ext.androidSupport = [
        core                  : "androidx.core:core-ktx:$versions.androidxcore",
        support               : "androidx.legacy:legacy-support-v4:$versions.androidLegacySupport",
        design                : "com.google.android.material:material:$versions.androidSupportDesign",
        annotations           : "com.android.support:support-annotations:$versions.androidSupport",
        multidex              : "androidx.multidex:multidex:$versions.multidex",
        constraintLayout      : "androidx.constraintlayout:constraintlayout:$versions.constraintLayout",
        room                  : "androidx.room:room-compiler:$versions.room",
        roomRuntime           : "androidx.room:room-runtime:$versions.room",
        roomKtx               : "androidx.room:room-ktx:$versions.room",
        viewModelKtx          : "androidx.lifecycle:lifecycle-viewmodel-ktx:$versions.viewModelKtx",
        navigationFragment    : "androidx.navigation:navigation-fragment:$versions.navigation",
        navigationUi          : "androidx.navigation:navigation-ui:$versions.navigation",
        navigationFragmentKtx : "androidx.navigation:navigation-fragment-ktx:$versions.navigation",
        navigationUiKtx       : "androidx.navigation:navigation-ui-ktx:$versions.navigation",
        navigationFeature     : "androidx.navigation:navigation-dynamic-features-fragment:$versions.navigation",
        preferences           : "androidx.preference:preference:$versions.preferences",
        media                 : "androidx.media:media:$versions.media",
]

ext.other = [
        kotlinStdlib       : "org.jetbrains.kotlin:kotlin-stdlib:$versions.kotlin",
        kotlinReflect      : "org.jetbrains.kotlin:kotlin-reflect:$versions.kotlin",
        kotlinxCoroutines  : "org.jetbrains.kotlinx:kotlinx-coroutines-android:$versions.kotlinxCoroutines",
        retrofit           : "com.squareup.retrofit2:retrofit:$versions.retrofit",
        gsonConverter      : "com.squareup.retrofit2:converter-gson:$versions.retrofit",
        jacksonConverter   : "com.squareup.retrofit2:converter-jackson:$versions.retrofit",
        jacksonKotlin      : "com.fasterxml.jackson.module:jackson-module-kotlin:$versions.jackson",
        okhttpLogging      : "com.squareup.okhttp3:logging-interceptor:$versions.okhttp",
        koinCore           : "io.insert-koin:koin-core:$versions.koin",
        koinAndroid        : "io.insert-koin:koin-android:$versions.koin",
        koinViewModel      : "io.insert-koin:koin-android-viewmodel:$versions.koin",
        picasso            : "com.squareup.picasso:picasso:$versions.picasso",
        dexter             : "com.karumi:dexter:$versions.dexter",
        timber             : "com.jakewharton.timber:timber:$versions.timber",
        fastScroll         : "com.simplecityapps:recyclerview-fastscroll:$versions.fastScroll",
        sortListView       : "com.github.tzugen:drag-sort-listview:$versions.sortListView",
        colorPickerView    : "com.github.skydoves:colorpickerview:$versions.colorPicker",
]

ext.testing = [
        junit         : "junit:junit:$versions.junit4",
        junitVintage  : "org.junit.vintage:junit-vintage-engine:$versions.junit5",
        kotlinJunit   : "org.jetbrains.kotlin:kotlin-test-junit:$versions.kotlin",
        mockitoKotlin : "org.mockito.kotlin:mockito-kotlin:$versions.mockitoKotlin",
        mockito       : "org.mockito:mockito-core:$versions.mockito",
        mockitoInline : "org.mockito:mockito-inline:$versions.mockito",
        kluent        : "org.amshove.kluent:kluent:$versions.kluent",
        kluentAndroid : "org.amshove.kluent:kluent-android:$versions.kluent",
        mockWebServer : "com.squareup.okhttp3:mockwebserver:$versions.okhttp",
        apacheCodecs  : "commons-codec:commons-codec:$versions.apacheCodecs",
        robolectric   : "org.robolectric:robolectric:$versions.robolectric"
]<|MERGE_RESOLUTION|>--- conflicted
+++ resolved
@@ -1,9 +1,5 @@
 ext.versions = [
-<<<<<<< HEAD
         minSdk               : 21,
-=======
-        minSdk               : 17,
->>>>>>> 784c65f9
         targetSdk            : 29,
         compileSdk           : 29,
         // You need to run ./gradlew wrapper after updating the version
