/*
 * DownloadFile.kt
 * Copyright (C) 2009-2021 Ultrasonic developers
 *
 * Distributed under terms of the GNU GPLv3 license.
 */

package org.moire.ultrasonic.service

import android.text.TextUtils
import androidx.lifecycle.MutableLiveData
import java.io.File
import java.io.FileOutputStream
import java.io.IOException
import java.io.InputStream
import java.io.OutputStream
import java.io.RandomAccessFile
import org.koin.core.component.KoinComponent
import org.koin.core.component.inject
import org.moire.ultrasonic.data.ActiveServerProvider
import org.moire.ultrasonic.domain.MusicDirectory
import org.moire.ultrasonic.service.MusicServiceFactory.getMusicService
import org.moire.ultrasonic.subsonic.ImageLoaderProvider
import org.moire.ultrasonic.util.CacheCleaner
import org.moire.ultrasonic.util.CancellableTask
import org.moire.ultrasonic.util.FileUtil
import org.moire.ultrasonic.util.Settings
import org.moire.ultrasonic.util.Util
import timber.log.Timber

/**
 * This class represents a single Song or Video that can be downloaded.
 */
class DownloadFile(
    val song: MusicDirectory.Entry,
    private val save: Boolean
) : KoinComponent, Comparable<DownloadFile> {
    val partialFile: File
    val completeFile: File
    private val saveFile: File = FileUtil.getSongFile(song)
    private var downloadTask: CancellableTask? = null
    var isFailed = false
    private var retryCount = MAX_RETRIES

    private val desiredBitRate: Int = Settings.maxBitRate

    var priority = 100

    @Volatile
    private var isPlaying = false

    @Volatile
    private var saveWhenDone = false

    @Volatile
    private var completeWhenDone = false

    private val downloader: Downloader by inject()
    private val imageLoaderProvider: ImageLoaderProvider by inject()
    private val activeServerProvider: ActiveServerProvider by inject()

    val progress: MutableLiveData<Int> = MutableLiveData(0)

    init {
        partialFile = File(saveFile.parent, FileUtil.getPartialFile(saveFile.name))
        completeFile = File(saveFile.parent, FileUtil.getCompleteFile(saveFile.name))
    }

    /**
     * Returns the effective bit rate.
     */
    fun getBitRate(): Int {
        return if (song.bitRate == null) desiredBitRate else song.bitRate!!
    }

    @Synchronized
    fun download() {
        FileUtil.createDirectoryForParent(saveFile)
        isFailed = false
        downloadTask = DownloadTask()
        downloadTask!!.start()
    }

    @Synchronized
    fun cancelDownload() {
        if (downloadTask != null) {
            downloadTask!!.cancel()
        }
    }

    val completeOrSaveFile: File
        get() = if (saveFile.exists()) {
            saveFile
        } else {
            completeFile
        }

    val completeOrPartialFile: File
        get() = if (isCompleteFileAvailable) {
            completeOrSaveFile
        } else {
            partialFile
        }

    val isSaved: Boolean
        get() = saveFile.exists()

    @get:Synchronized
    val isCompleteFileAvailable: Boolean
        get() = saveFile.exists() || completeFile.exists()

    @get:Synchronized
    val isWorkDone: Boolean
        get() = saveFile.exists() || completeFile.exists() && !save ||
            saveWhenDone || completeWhenDone

    @get:Synchronized
    val isDownloading: Boolean
        get() = downloadTask != null && downloadTask!!.isRunning

    @get:Synchronized
    val isDownloadCancelled: Boolean
        get() = downloadTask != null && downloadTask!!.isCancelled

    fun shouldSave(): Boolean {
        return save
    }

    fun shouldRetry(): Boolean {
        return (retryCount > 0)
    }

    fun delete() {
        cancelDownload()
        Util.delete(partialFile)
        Util.delete(completeFile)
        Util.delete(saveFile)

        Util.scanMedia(saveFile)
    }

    fun unpin() {
        if (saveFile.exists()) {
            if (!saveFile.renameTo(completeFile)) {
                Timber.w(
                    "Renaming file failed. Original file: %s; Rename to: %s",
                    saveFile.name, completeFile.name
                )
            }
        }
    }

    fun cleanup(): Boolean {
        var ok = true
        if (completeFile.exists() || saveFile.exists()) {
            ok = Util.delete(partialFile)
        }

        if (saveFile.exists()) {
            ok = ok and Util.delete(completeFile)
        }

        return ok
    }

    // In support of LRU caching.
    fun updateModificationDate() {
        updateModificationDate(saveFile)
        updateModificationDate(partialFile)
        updateModificationDate(completeFile)
    }

    fun setPlaying(isPlaying: Boolean) {
        if (!isPlaying) doPendingRename()
        this.isPlaying = isPlaying
    }

    // Do a pending rename after the song has stopped playing
    private fun doPendingRename() {
        try {
            if (saveWhenDone) {
                Util.renameFile(completeFile, saveFile)
                saveWhenDone = false
            } else if (completeWhenDone) {
                if (save) {
                    Util.renameFile(partialFile, saveFile)
                    Util.scanMedia(saveFile)
                } else {
                    Util.renameFile(partialFile, completeFile)
                }
                completeWhenDone = false
            }
        } catch (e: IOException) {
            Timber.w(e, "Failed to rename file %s to %s", completeFile, saveFile)
        }
    }

    override fun toString(): String {
        return String.format("DownloadFile (%s)", song)
    }

    private inner class DownloadTask : CancellableTask() {
        override fun execute() {
            var inputStream: InputStream? = null
            var outputStream: FileOutputStream? = null
            try {
                if (saveFile.exists()) {
                    Timber.i("%s already exists. Skipping.", saveFile)
                    return
                }

                if (completeFile.exists()) {
                    if (save) {
                        if (isPlaying) {
                            saveWhenDone = true
                        } else {
                            Util.renameFile(completeFile, saveFile)
                        }
                    } else {
                        Timber.i("%s already exists. Skipping.", completeFile)
                    }
                    return
                }

                val musicService = getMusicService()

                // Some devices seem to throw error on partial file which doesn't exist
                val needsDownloading: Boolean
                val duration = song.duration
                var fileLength: Long = 0

                if (!partialFile.exists()) {
                    fileLength = partialFile.length()
                }

                needsDownloading = (
                    desiredBitRate == 0 || duration == null ||
                        duration == 0 || fileLength == 0L
                    )

                if (needsDownloading) {
                    // Attempt partial HTTP GET, appending to the file if it exists.
                    val (inStream, partial) = musicService.getDownloadInputStream(
                        song, partialFile.length(), desiredBitRate, save
                    )

                    inputStream = inStream

                    if (partial) {
                        Timber.i(
                            "Executed partial HTTP GET, skipping %d bytes",
                            partialFile.length()
                        )
                    }

                    outputStream = FileOutputStream(partialFile, partial)

                    val len = inputStream.copyTo(outputStream) { totalBytesCopied ->
                        setProgress(totalBytesCopied)
                    }

                    Timber.i("Downloaded %d bytes to %s", len, partialFile)

                    inputStream.close()
                    outputStream.flush()
                    outputStream.close()

                    if (isCancelled) {
                        throw Exception(String.format("Download of '%s' was cancelled", song))
                    }

                    if (song.artistId != null) {
                        cacheMetadata(song.artistId!!)
                    }

                    downloadAndSaveCoverArt()
                }

                if (isPlaying) {
                    completeWhenDone = true
                } else {
                    if (save) {
                        Util.renameFile(partialFile, saveFile)
                        Util.scanMedia(saveFile)
                    } else {
                        Util.renameFile(partialFile, completeFile)
                    }
                }
            } catch (all: Exception) {
                Util.close(outputStream)
                Util.delete(completeFile)
                Util.delete(saveFile)
                if (!isCancelled) {
                    isFailed = true
                    if (retryCount > 0) {
                        --retryCount
                    }
                    Timber.w(all, "Failed to download '%s'.", song)
                }
            } finally {
                Util.close(inputStream)
                Util.close(outputStream)
                CacheCleaner().cleanSpace()
                downloader.checkDownloads()
            }
        }

<<<<<<< HEAD
=======
        private fun acquireWakeLock(wakeLock: WakeLock?): WakeLock? {
            var wakeLock1 = wakeLock
            if (Settings.isScreenLitOnDownload) {
                val context = UApp.applicationContext()
                val pm = context.getSystemService(Context.POWER_SERVICE) as PowerManager
                val flags = PowerManager.SCREEN_DIM_WAKE_LOCK or PowerManager.ON_AFTER_RELEASE
                wakeLock1 = pm.newWakeLock(flags, toString())
                wakeLock1.acquire(10 * 60 * 1000L /*10 minutes*/)
                Timber.i("Acquired wake lock %s", wakeLock1)
            }
            return wakeLock1
        }

>>>>>>> 2237b476
        override fun toString(): String {
            return String.format("DownloadTask (%s)", song)
        }

        private fun cacheMetadata(artistId: String) {
            // TODO: Right now it's caching the track artist.
            // Once the albums are cached in db, we should retrieve the album,
            // and then cache the album artist.
            if (artistId.isEmpty()) return
            val artist = activeServerProvider.getActiveMetaDatabase().artistsDao().get(artistId)
            activeServerProvider.offlineMetaDatabase.artistsDao().insert(artist)
        }

        private fun downloadAndSaveCoverArt() {
            try {
                if (!TextUtils.isEmpty(song.coverArt)) {
                    // Download the largest size that we can display in the UI
                    imageLoaderProvider.getImageLoader().cacheCoverArt(song)
                }
            } catch (all: Exception) {
                Timber.e(all, "Failed to get cover art.")
            }
        }

        @Throws(IOException::class)
        fun InputStream.copyTo(out: OutputStream, onCopy: (totalBytesCopied: Long) -> Any): Long {
            var bytesCopied: Long = 0
            val buffer = ByteArray(DEFAULT_BUFFER_SIZE)
            var bytes = read(buffer)
            while (!isCancelled && bytes >= 0) {
                out.write(buffer, 0, bytes)
                bytesCopied += bytes
                onCopy(bytesCopied)
                bytes = read(buffer)
            }
            return bytesCopied
        }
    }

    private fun setProgress(totalBytesCopied: Long) {
        if (song.size != null) {
            progress.postValue((totalBytesCopied * 100 / song.size!!).toInt())
        }
    }

    private fun updateModificationDate(file: File) {
        if (file.exists()) {
            val ok = file.setLastModified(System.currentTimeMillis())
            if (!ok) {
                Timber.i(
                    "Failed to set last-modified date on %s, trying alternate method",
                    file
                )
                try {
                    // Try alternate method to update last modified date to current time
                    // Found at https://code.google.com/p/android/issues/detail?id=18624
                    // According to the bug, this was fixed in Android 8.0 (API 26)
                    val raf = RandomAccessFile(file, "rw")
                    val length = raf.length()
                    raf.setLength(length + 1)
                    raf.setLength(length)
                    raf.close()
                } catch (e: Exception) {
                    Timber.w(e, "Failed to set last-modified date on %s", file)
                }
            }
        }
    }

    override fun compareTo(other: DownloadFile): Int {
        return priority.compareTo(other.priority)
    }

    companion object {
        const val MAX_RETRIES = 5
    }
}<|MERGE_RESOLUTION|>--- conflicted
+++ resolved
@@ -305,22 +305,6 @@
             }
         }
 
-<<<<<<< HEAD
-=======
-        private fun acquireWakeLock(wakeLock: WakeLock?): WakeLock? {
-            var wakeLock1 = wakeLock
-            if (Settings.isScreenLitOnDownload) {
-                val context = UApp.applicationContext()
-                val pm = context.getSystemService(Context.POWER_SERVICE) as PowerManager
-                val flags = PowerManager.SCREEN_DIM_WAKE_LOCK or PowerManager.ON_AFTER_RELEASE
-                wakeLock1 = pm.newWakeLock(flags, toString())
-                wakeLock1.acquire(10 * 60 * 1000L /*10 minutes*/)
-                Timber.i("Acquired wake lock %s", wakeLock1)
-            }
-            return wakeLock1
-        }
-
->>>>>>> 2237b476
         override fun toString(): String {
             return String.format("DownloadTask (%s)", song)
         }
