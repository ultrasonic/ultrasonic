--- conflicted
+++ resolved
@@ -51,28 +51,14 @@
         }
     }
 
-<<<<<<< HEAD
-    private class BackgroundCleanup : AsyncTask<Void?, Void?, Void?>() {
-        override fun doInBackground(vararg params: Void?): Void? {
-            try {
-                Thread.currentThread().name = "BackgroundCleanup"
-                val files: MutableList<StorageFile> = ArrayList()
-                val dirs: MutableList<StorageFile> = ArrayList()
-
-                findCandidatesForDeletion(musicDirectory, files, dirs)
-
-                sortByAscendingModificationTime(files)
-                val filesToNotDelete = findFilesToNotDelete()
-=======
     private fun backgroundCleanup() {
         try {
-            val files: MutableList<File> = ArrayList()
-            val dirs: MutableList<File> = ArrayList()
+            val files: MutableList<StorageFile> = ArrayList()
+            val dirs: MutableList<StorageFile> = ArrayList()
 
             findCandidatesForDeletion(musicDirectory, files, dirs)
             sortByAscendingModificationTime(files)
             val filesToNotDelete = findFilesToNotDelete()
->>>>>>> 5fac1b74
 
             deleteFiles(files, filesToNotDelete, getMinimumDelete(files), true)
             deleteEmptyDirs(dirs, filesToNotDelete)
@@ -81,31 +67,10 @@
         }
     }
 
-<<<<<<< HEAD
-    private class BackgroundSpaceCleanup : AsyncTask<Void?, Void?, Void?>() {
-        override fun doInBackground(vararg params: Void?): Void? {
-            try {
-                Thread.currentThread().name = "BackgroundSpaceCleanup"
-
-                val files: MutableList<StorageFile> = ArrayList()
-                val dirs: MutableList<StorageFile> = ArrayList()
-
-                findCandidatesForDeletion(musicDirectory, files, dirs)
-
-                val bytesToDelete = getMinimumDelete(files)
-
-                if (bytesToDelete > 0L) {
-                    sortByAscendingModificationTime(files)
-                    val filesToNotDelete = findFilesToNotDelete()
-                    deleteFiles(files, filesToNotDelete, bytesToDelete, false)
-                }
-            } catch (all: RuntimeException) {
-                Timber.e(all, "Error in cache cleaning.")
-=======
     private fun backgroundSpaceCleanup() {
         try {
-            val files: MutableList<File> = ArrayList()
-            val dirs: MutableList<File> = ArrayList()
+            val files: MutableList<StorageFile> = ArrayList()
+            val dirs: MutableList<StorageFile> = ArrayList()
 
             findCandidatesForDeletion(musicDirectory, files, dirs)
 
@@ -114,28 +79,17 @@
                 sortByAscendingModificationTime(files)
                 val filesToNotDelete = findFilesToNotDelete()
                 deleteFiles(files, filesToNotDelete, bytesToDelete, false)
->>>>>>> 5fac1b74
             }
         } catch (all: RuntimeException) {
             Timber.e(all, "Error in cache cleaning.")
         }
     }
 
-<<<<<<< HEAD
-    private class BackgroundPlaylistsCleanup : AsyncTask<List<Playlist>, Void?, Void?>() {
-        override fun doInBackground(vararg params: List<Playlist>): Void? {
-            try {
-                val activeServerProvider = inject<ActiveServerProvider>(
-                    ActiveServerProvider::class.java
-                )
-                Thread.currentThread().name = "BackgroundPlaylistsCleanup"
-=======
     private fun backgroundPlaylistsCleanup(vararg params: List<Playlist>) {
         try {
             val activeServerProvider = inject<ActiveServerProvider>(
                 ActiveServerProvider::class.java
             )
->>>>>>> 5fac1b74
 
             val server = activeServerProvider.value.getActiveServer().name
             val playlistFiles = listFiles(getPlaylistDirectory(server))
