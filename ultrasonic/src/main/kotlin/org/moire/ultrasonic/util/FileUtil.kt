/*
 * FileUtil.kt
 * Copyright (C) 2009-2021 Ultrasonic developers
 *
 * Distributed under terms of the GNU GPLv3 license.
 */

package org.moire.ultrasonic.util

import android.content.Context
import android.os.Build
import android.os.Environment
import android.text.TextUtils
import android.util.Pair
import java.io.BufferedWriter
import java.io.FileInputStream
import java.io.FileOutputStream
import java.io.FileWriter
import java.io.IOException
import java.io.ObjectInputStream
import java.io.ObjectOutputStream
import java.io.Serializable
import java.util.Locale
import java.util.SortedSet
import java.util.TreeSet
import java.util.regex.Pattern
import org.moire.ultrasonic.app.UApp
import org.moire.ultrasonic.domain.MusicDirectory
import org.moire.ultrasonic.util.Util.safeClose
import timber.log.Timber
import java.io.File

@Suppress("TooManyFunctions")
object FileUtil {

    private val FILE_SYSTEM_UNSAFE = arrayOf("/", "\\", "..", ":", "\"", "?", "*", "<", ">", "|")
    private val FILE_SYSTEM_UNSAFE_DIR = arrayOf("\\", "..", ":", "\"", "?", "*", "<", ">", "|")
    private val MUSIC_FILE_EXTENSIONS =
        listOf("mp3", "ogg", "aac", "flac", "m4a", "wav", "wma", "opus")
    private val VIDEO_FILE_EXTENSIONS =
        listOf("flv", "mp4", "m4v", "wmv", "avi", "mov", "mpg", "mkv")
    private val PLAYLIST_FILE_EXTENSIONS = listOf("m3u")
    private val TITLE_WITH_TRACK = Pattern.compile("^\\d\\d-.*")
    const val SUFFIX_LARGE = ".jpeg"
    const val SUFFIX_SMALL = ".jpeg-small"
    private const val UNNAMED = "unnamed"

    fun getSongFile(song: MusicDirectory.Entry): String {
        val dir = getAlbumDirectory(song)

        // Do not generate new name for offline files. Offline files will have their Path as their Id.
        if (!TextUtils.isEmpty(song.id)) {
            if (song.id.startsWith(dir)) return song.id
        }

        // Generate a file name for the song
        val fileName = StringBuilder(256)
        val track = song.track

        // check if filename already had track number
        if (song.title != null && !TITLE_WITH_TRACK.matcher(song.title!!).matches()) {
            if (track != null) {
                if (track < 10) {
                    fileName.append('0')
                }
                fileName.append(track).append('-')
            }
        }
        fileName.append(fileSystemSafe(song.title)).append('.')
        if (!TextUtils.isEmpty(song.transcodedSuffix)) {
            fileName.append(song.transcodedSuffix)
        } else {
            fileName.append(song.suffix)
        }
        return "$dir/$fileName"
    }

    @JvmStatic
    fun getPlaylistFile(server: String?, name: String?): File {
        val playlistDir = getPlaylistDirectory(server)
        return File(playlistDir, String.format(Locale.ROOT, "%s.m3u", fileSystemSafe(name)))
    }

    @JvmStatic
    val playlistDirectory: File
        get() {
            val playlistDir = File(ultrasonicDirectory, "playlists")
            ensureDirectoryExistsAndIsReadWritable(playlistDir)
            return playlistDir
        }

    @JvmStatic
    fun getPlaylistDirectory(server: String? = null): File {
        val playlistDir: File
        if (server != null) {
            playlistDir = File(playlistDirectory, server)
        } else {
            playlistDir = playlistDirectory
        }
        ensureDirectoryExistsAndIsReadWritable(playlistDir)
        return playlistDir
    }

    /**
     * Get the album art file for a given album entry
     * @param entry The album entry
     * @return File object. Not guaranteed that it exists
     */
    fun getAlbumArtFile(entry: MusicDirectory.Entry): String? {
        val albumDir = getAlbumDirectory(entry)
        return getAlbumArtFileForAlbumDir(albumDir)
    }

    /**
     * Get the cache key for a given album entry
     * @param entry The album entry
     * @param large Whether to get the key for the large or the default image
     * @return String The hash key
     */
    fun getAlbumArtKey(entry: MusicDirectory.Child?, large: Boolean): String? {
        if (entry == null) return null
        val albumDir = getAlbumDirectory(entry)
        return getAlbumArtKey(albumDir, large)
    }

    /**
     * Get the cache key for a given artist
     * @param name The artist name
     * @param large Whether to get the key for the large or the default image
     * @return String The hash key
     */
    fun getArtistArtKey(name: String?, large: Boolean): String {
        val artist = fileSystemSafe(name)
        val dir = String.format(Locale.ROOT, "%s/%s/%s", musicDirectory.path, artist, UNNAMED)
        return getAlbumArtKey(dir, large)
    }

    /**
     * Get the cache key for a given album entry
     * @param albumDir The album directory
     * @param large Whether to get the key for the large or the default image
     * @return String The hash key
     */
    private fun getAlbumArtKey(albumDirPath: String, large: Boolean): String {
        val suffix = if (large) SUFFIX_LARGE else SUFFIX_SMALL
        return String.format(Locale.ROOT, "%s%s", Util.md5Hex(albumDirPath), suffix)
    }

    fun getAvatarFile(username: String?): File? {
        if (username == null) {
            return null
        }
        val albumArtDir = albumArtDirectory
        val md5Hex = Util.md5Hex(username)
        return File(albumArtDir, String.format(Locale.ROOT, "%s%s", md5Hex, SUFFIX_LARGE))
    }

    /**
     * Get the album art file for a given album directory
     * @param albumDir The album directory
     * @return File object. Not guaranteed that it exists
     */
    @JvmStatic
    fun getAlbumArtFileForAlbumDir(albumDir: String): String? {
        val key = getAlbumArtKey(albumDir, true)
        return getAlbumArtFile(key)
    }

    /**
     * Get the album art file for a given cache key
     * @param cacheKey The key (== the filename)
     * @return File object. Not guaranteed that it exists
     */
    @JvmStatic
    fun getAlbumArtFile(cacheKey: String?): String? {
        val albumArtDir = albumArtDirectory.absolutePath
        return if (cacheKey == null) {
            null
        } else "$albumArtDir/$cacheKey"
    }

    val albumArtDirectory: File
        get() {
            val albumArtDir = File(ultrasonicDirectory, "artwork")
            ensureDirectoryExistsAndIsReadWritable(albumArtDir)
            ensureDirectoryExistsAndIsReadWritable(File(albumArtDir, ".nomedia"))
            return albumArtDir
        }

<<<<<<< HEAD
    fun getAlbumDirectory(entry: MusicDirectory.Entry): String {
        val dir: String
        if (!TextUtils.isEmpty(entry.path) && getParentPath(entry.path!!) != null) {
            val f = fileSystemSafeDir(entry.path)
            dir = String.format(
=======
    fun getAlbumDirectory(entry: MusicDirectory.Child): File {
        val dir: File
        if (!TextUtils.isEmpty(entry.path)) {
            val f = File(fileSystemSafeDir(entry.path))
            dir = File(
                String.format(
>>>>>>> 67307137
                    Locale.ROOT,
                    "%s/%s",
                    musicDirectory.path,
                    if (entry.isDirectory) f else getParentPath(f) ?: ""
                )
        } else {
            val artist = fileSystemSafe(entry.artist)
            var album = fileSystemSafe(entry.album)
            if (UNNAMED == album) {
                album = fileSystemSafe(entry.title)
            }
            dir = String.format(Locale.ROOT, "%s/%s/%s", musicDirectory.path, artist, album)
        }
        return dir
    }

    fun createDirectoryForParent(path: String) {
        val dir = getParentPath(path) ?: return
        StorageFile.createDirsOnPath(dir)
    }

    @Suppress("SameParameterValue")
    private fun getOrCreateDirectory(name: String): File {
        val dir = File(ultrasonicDirectory, name)
        if (!dir.exists() && !dir.mkdirs()) {
            Timber.e("Failed to create %s", name)
        }
        return dir
    }

    // After Android M, the location of the files must be queried differently.
    // GetExternalFilesDir will always return a directory which Ultrasonic
    // can access without any extra privileges.
    @JvmStatic
    val ultrasonicDirectory: File
        get() {
            @Suppress("DEPRECATION")
            return if (Build.VERSION.SDK_INT < Build.VERSION_CODES.M) File(
                Environment.getExternalStorageDirectory(),
                "Android/data/org.moire.ultrasonic"
            ) else UApp.applicationContext().getExternalFilesDir(null)!!
        }

    @JvmStatic
    val defaultMusicDirectory: File
        get() = getOrCreateDirectory("music")

    @JvmStatic
    val musicDirectory: StorageFile
        get() = StorageFile.mediaRoot.value

    @JvmStatic
    @Suppress("ReturnCount")
    fun ensureDirectoryExistsAndIsReadWritable(dir: File?): Pair<Boolean, Boolean> {
        val noAccess = Pair(false, false)

        if (dir == null) {
            return noAccess
        }
        if (dir.exists()) {
            if (!dir.isDirectory) {
                Timber.w("%s exists but is not a directory.", dir)
                return noAccess
            }
        } else {
            if (dir.mkdirs()) {
                Timber.i("Created directory %s", dir)
            } else {
                Timber.w("Failed to create directory %s", dir)
                return noAccess
            }
        }
        if (!dir.canRead()) {
            Timber.w("No read permission for directory %s", dir)
            return noAccess
        }
        if (!dir.canWrite()) {
            Timber.w("No write permission for directory %s", dir)
            return Pair(true, false)
        }
        return Pair(true, true)
    }

    /**
     * Makes a given filename safe by replacing special characters like slashes ("/" and "\")
     * with dashes ("-").
     *
     * @param name The filename in question.
     * @return The filename with special characters replaced by hyphens.
     */
    private fun fileSystemSafe(name: String?): String {
        if (name == null || name.trim { it <= ' ' }.isEmpty()) {
            return UNNAMED
        }
        var filename: String = name

        for (s in FILE_SYSTEM_UNSAFE) {
            filename = filename.replace(s, "-")
        }
        return filename
    }

    /**
     * Makes a given filename safe by replacing special characters like colons (":")
     * with dashes ("-").
     *
     * @param path The path of the directory in question.
     * @return The the directory name with special characters replaced by hyphens.
     */
    private fun fileSystemSafeDir(path: String?): String {
        var filepath = path
        if (filepath == null || filepath.trim { it <= ' ' }.isEmpty()) {
            return ""
        }
        for (s in FILE_SYSTEM_UNSAFE_DIR) {
            filepath = filepath!!.replace(s, "-")
        }
        return filepath!!
    }

    /**
     * Similar to [File.listFiles], but returns a sorted set.
     * Never returns `null`, instead a warning is logged, and an empty set is returned.
     */
    @JvmStatic
    fun listFiles(dir: StorageFile): SortedSet<StorageFile> {
        val files = dir.listFiles()
        if (files == null) {
            Timber.w("Failed to list children for %s", dir.path)
            return TreeSet()
        }
        return TreeSet(files.asList())
    }

    @JvmStatic
    fun listFiles(dir: File): SortedSet<File> {
        val files = dir.listFiles()
        if (files == null) {
            Timber.w("Failed to list children for %s", dir.path)
            return TreeSet()
        }
        return TreeSet(files.asList())
    }

    fun listMediaFiles(dir: StorageFile): SortedSet<StorageFile> {
        val files = listFiles(dir)
        val iterator = files.iterator()
        while (iterator.hasNext()) {
            val file = iterator.next()
            if (!file.isDirectory && !isMediaFile(file)) {
                iterator.remove()
            }
        }
        return files
    }

    private fun isMediaFile(file: StorageFile): Boolean {
        val extension = getExtension(file.name)
        return MUSIC_FILE_EXTENSIONS.contains(extension) ||
            VIDEO_FILE_EXTENSIONS.contains(extension)
    }

    fun isPlaylistFile(file: File): Boolean {
        val extension = getExtension(file.name)
        return PLAYLIST_FILE_EXTENSIONS.contains(extension)
    }

    /**
     * Returns the extension (the substring after the last dot) of the given file. The dot
     * is not included in the returned extension.
     *
     * @param name The filename in question.
     * @return The extension, or an empty string if no extension is found.
     */
    fun getExtension(name: String): String {
        val index = name.lastIndexOf('.')
        return if (index == -1) "" else name.substring(index + 1).lowercase(Locale.ROOT)
    }

    /**
     * Returns the base name (the substring before the last dot) of the given file. The dot
     * is not included in the returned basename.
     *
     * @param name The filename in question.
     * @return The base name, or an empty string if no basename is found.
     */
    fun getBaseName(name: String): String {
        val index = name.lastIndexOf('.')
        return if (index == -1) name else name.substring(0, index)
    }

    /**
     * Returns the file name of a .partial file of the given file.
     *
     * @param name The filename in question.
     * @return The .partial file name
     */
    fun getPartialFile(name: String): String {
        return String.format(Locale.ROOT, "%s.partial.%s", getBaseName(name), getExtension(name))
    }

    fun getNameFromPath(path: String): String {
        return path.substringAfterLast('/')
    }

    fun getParentPath(path: String): String? {
        if (!path.contains('/')) return null
        return path.substringBeforeLast('/')
    }

    /**
     * Returns the file name of a .complete file of the given file.
     *
     * @param name The filename in question.
     * @return The .complete file name
     */
    fun getCompleteFile(name: String): String {
        return String.format(Locale.ROOT, "%s.complete.%s", getBaseName(name), getExtension(name))
    }

    @JvmStatic
    fun <T : Serializable?> serialize(context: Context, obj: T, fileName: String): Boolean {
        val file = File(context.cacheDir, fileName)
        var out: ObjectOutputStream? = null
        return try {
            out = ObjectOutputStream(FileOutputStream(file))
            out.writeObject(obj)
            Timber.i("Serialized object to %s", file)
            true
        } catch (ignored: Exception) {
            Timber.w("Failed to serialize object to %s", file)
            false
        } finally {
            out.safeClose()
        }
    }

    @Suppress("UNCHECKED_CAST")
    @JvmStatic
    fun <T : Serializable?> deserialize(context: Context, fileName: String): T? {
        val file = File(context.cacheDir, fileName)
        if (!file.exists() || !file.isFile) {
            return null
        }
        var inStream: ObjectInputStream? = null
        return try {
            inStream = ObjectInputStream(FileInputStream(file))
            val readObject = inStream.readObject()
            val result = readObject as T
            Timber.i("Deserialized object from %s", file)
            result
        } catch (all: Throwable) {
            Timber.w(all, "Failed to deserialize object from %s", file)
            null
        } finally {
            inStream.safeClose()
        }
    }

    fun savePlaylist(
        playlistFile: File?,
        playlist: MusicDirectory,
        name: String
    ) {
        val fw = FileWriter(playlistFile)
        val bw = BufferedWriter(fw)

        try {
            fw.write("#EXTM3U\n")
<<<<<<< HEAD
            for (e in playlist.getChildren()) {
                var filePath = getSongFile(e)
=======
            for (e in playlist.getTracks()) {
                var filePath = getSongFile(e).absolutePath
>>>>>>> 67307137

                if (!StorageFile.isPathExists(filePath)) {
                    val ext = getExtension(filePath)
                    val base = getBaseName(filePath)
                    filePath = "$base.complete.$ext"
                }
                fw.write(filePath + "\n")
            }
        } catch (e: IOException) {
            Timber.w("Failed to save playlist: %s", name)
            throw e
        } finally {
            bw.safeClose()
            fw.safeClose()
        }
    }

    @JvmStatic
    @Throws(IOException::class)
    fun renameFile(from: String, to: String) {
        StorageFile.rename(from, to)
    }

    @JvmStatic
    fun delete(file: File?): Boolean {
        if (file != null && file.exists()) {
            if (!file.delete()) {
                Timber.w("Failed to delete file %s", file)
                return false
            }
            Timber.i("Deleted file %s", file)
        }
        return true
    }

    @JvmStatic
    fun delete(file: String?): Boolean {
        if (file != null) {
            val storageFile = StorageFile.getFromPath(file)
            if (storageFile != null && !storageFile.delete()) {
                Timber.w("Failed to delete file %s", file)
                return false
            }
            Timber.i("Deleted file %s", file)
        }
        return true
    }
}<|MERGE_RESOLUTION|>--- conflicted
+++ resolved
@@ -91,11 +91,10 @@
 
     @JvmStatic
     fun getPlaylistDirectory(server: String? = null): File {
-        val playlistDir: File
-        if (server != null) {
-            playlistDir = File(playlistDirectory, server)
+        val playlistDir: File = if (server != null) {
+            File(playlistDirectory, server)
         } else {
-            playlistDir = playlistDirectory
+            playlistDirectory
         }
         ensureDirectoryExistsAndIsReadWritable(playlistDir)
         return playlistDir
@@ -106,7 +105,7 @@
      * @param entry The album entry
      * @return File object. Not guaranteed that it exists
      */
-    fun getAlbumArtFile(entry: MusicDirectory.Entry): String? {
+    fun getAlbumArtFile(entry: MusicDirectory.Child): String? {
         val albumDir = getAlbumDirectory(entry)
         return getAlbumArtFileForAlbumDir(albumDir)
     }
@@ -137,7 +136,7 @@
 
     /**
      * Get the cache key for a given album entry
-     * @param albumDir The album directory
+     * @param albumDirPath The album directory
      * @param large Whether to get the key for the large or the default image
      * @return String The hash key
      */
@@ -187,20 +186,11 @@
             return albumArtDir
         }
 
-<<<<<<< HEAD
-    fun getAlbumDirectory(entry: MusicDirectory.Entry): String {
+    fun getAlbumDirectory(entry: MusicDirectory.Child): String {
         val dir: String
         if (!TextUtils.isEmpty(entry.path) && getParentPath(entry.path!!) != null) {
             val f = fileSystemSafeDir(entry.path)
             dir = String.format(
-=======
-    fun getAlbumDirectory(entry: MusicDirectory.Child): File {
-        val dir: File
-        if (!TextUtils.isEmpty(entry.path)) {
-            val f = File(fileSystemSafeDir(entry.path))
-            dir = File(
-                String.format(
->>>>>>> 67307137
                     Locale.ROOT,
                     "%s/%s",
                     musicDirectory.path,
@@ -470,13 +460,8 @@
 
         try {
             fw.write("#EXTM3U\n")
-<<<<<<< HEAD
-            for (e in playlist.getChildren()) {
+            for (e in playlist.getTracks()) {
                 var filePath = getSongFile(e)
-=======
-            for (e in playlist.getTracks()) {
-                var filePath = getSongFile(e).absolutePath
->>>>>>> 67307137
 
                 if (!StorageFile.isPathExists(filePath)) {
                     val ext = getExtension(filePath)
