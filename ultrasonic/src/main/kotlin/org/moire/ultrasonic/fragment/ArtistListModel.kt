--- conflicted
+++ resolved
@@ -30,20 +30,12 @@
  * Provides ViewModel which contains the list of available Artists
  */
 class ArtistListModel(application: Application) : GenericListModel(application) {
-<<<<<<< HEAD
-    val artists: MutableLiveData<List<Artist>> = MutableLiveData(listOf())
-=======
-    private val artists: MutableLiveData<List<ArtistOrIndex>> = MutableLiveData(listOf())
->>>>>>> 69c9739d
+    val artists: MutableLiveData<List<ArtistOrIndex>> = MutableLiveData(listOf())
 
     /**
      * Retrieves all available Artists in a LiveData
      */
-<<<<<<< HEAD
-    fun getItems(refresh: Boolean, swipe: SwipeRefreshLayout?): LiveData<List<Artist>> {
-=======
-    fun getItems(refresh: Boolean, swipe: SwipeRefreshLayout): LiveData<List<ArtistOrIndex>> {
->>>>>>> 69c9739d
+    fun getItems(refresh: Boolean, swipe: SwipeRefreshLayout?): LiveData<List<ArtistOrIndex>> {
         // Don't reload the data if navigating back to the view that was active before.
         // This way, we keep the scroll position
         if (artists.value!!.isEmpty() || refresh) {
