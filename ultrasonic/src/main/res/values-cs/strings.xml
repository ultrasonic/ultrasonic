<?xml version="1.0" encoding="utf-8"?>
<resources xmlns:tools="http://schemas.android.com/tools">

    <string name="background_task.loading">Načítám&#8230;</string>
    <string name="background_task.network_error">Chyba sítě. Ověřte adresu serveru nebo zkuste později.</string>
    <string name="background_task.unsupported_api">API serveru v%1$s nepodporuje tuto funkci.</string>
    <string name="background_task.no_network">Tento program vyžaduje síťové připojení. Zapněte Wi-Fi nebo mobilní připojení.</string>
    <string name="background_task.not_found">Zdroj nenalezen. Ověřte adresu serveru.</string>
    <string name="background_task.parse_error">Nesrozumitelná odpověď. Ověřte adresu serveru.</string>
    <string name="background_task.ssl_cert_error">Chyba HTTPS certifikátu: %1$s.</string>
    <string name="background_task.ssl_error">Vyjímka SSL připojení. Ověřte certifikát serveru.</string>
    <string name="background_task.wait">Chvilku strpení&#8230;</string>
    <string name="button_bar.bookmarks">Záložky</string>
    <string name="button_bar.browse">Knihovna médií</string>
    <string name="button_bar.chat">Chat</string>
    <string name="button_bar.home">Ultrasonic Menu</string>
    <string name="button_bar.now_playing">Právě hraje</string>
    <string name="buttons.shuffle">Náhodně</string>
    <string name="podcasts.label">Podcasty</string>
    <string name="podcasts_channels.empty">Není registrován žádný podcast kanál</string>
    <string name="button_bar.podcasts">Podcasty</string>
    <string name="button_bar.playlists">Playlisty</string>
    <string name="button_bar.search">Hledat</string>
    <string name="chat.send_a_message">Poslat zprávu</string>
    <string name="common.appname">Ultrasonic</string>
    <string name="common.cancel">Zrušit</string>
    <string name="common.comment">Komentář</string>
    <string name="common.confirm">Potvrdit</string>
    <string name="common.delete">Smazat</string>
    <string name="common.download">Download</string>
    <string name="common.info">Detaily</string>
    <string name="common.multiple_genres">Vícero žánrů</string>
    <string name="common.name">Jméno</string>
    <string name="common.ok">OK</string>
    <string name="common.pin">Připnout</string>
    <string name="common.play_last">Přehrát jako poslední</string>
    <string name="common.play_next">Přehrát jako další</string>
    <string name="common.play_now">Přehrát teď</string>
    <string name="common.play_shuffled">Přehrát náhodně</string>
    <string name="common.public">Veřejné</string>
    <string name="common.save">Uložit</string>
    <string name="common.unpin">Odepnout</string>
    <string name="common.various_artists">Různí umělci</string>
    <string name="delete_playlist">Opravdu smazat %1$s</string>
    <string name="download.bookmark_removed" formatted="false">Záložka odstraněna.</string>
    <string name="download.bookmark_set_at_position" formatted="false">Záložka vytvořena na %s.</string>
    <string name="playlist.empty">Playlist je prázdný</string>
    <string name="download.jukebox_not_authorized">Vzdálené ovládání není povoleno. Povolte jukebox mód v <b>Uživatelském &gt; Nastavení</b> na Subsonic serveru.</string>
    <string name="download.jukebox_off">Vzdálené ovládání vypnuto. Hudba je přehrávána na telefonu.</string>
    <string name="download.jukebox_offline">Vzdálené ovládání není dostupné v offline módu.</string>
    <string name="download.jukebox_on">Vzdálené ovládání zapnuto. Hudba přehrávána na serveru.</string>
    <string name="download.jukebox_server_too_old">Vzdálené ovládání není podporováno. Aktualizujte svůj Subsonic server.</string>
    <string name="download.jukebox_volume">Hlasitost vzdáleného přístroje</string>
    <string name="download.menu_equalizer">Ekvalizér</string>
    <string name="download.menu_jukebox_off">Jukebox vypnut</string>
    <string name="download.menu_jukebox_on">Jukebox zapnut</string>
    <string name="download.menu_lyrics">Texty písní</string>
    <string name="download.menu_remove">Odstranit skladbu</string>
    <string name="download.menu_save">Uložit playlist</string>
    <string name="download.menu_screen_off">Obrazovka vypnuta</string>
    <string name="download.menu_screen_on">Obrazovka zapnuta</string>
    <string name="download.menu_show_album">Zobrazit album</string>
    <string name="download.menu_shuffle">Náhodně</string>
    <string name="download.menu_visualizer">Vizualizér</string>
    <string name="download.playerstate_downloading">Stahuji - %s</string>
    <string name="download.playerstate_playing_shuffle">Přehrávám mix</string>
    <string name="download.playlist_done">Playlist úspěšně uložen.</string>
    <string name="download.playlist_error">Chyba ukládání playlistu, zkuste později.</string>
    <string name="download.playlist_name">Zadat jméno playlistu:</string>
    <string name="download.playlist_saving">Ukládání playlistu \"%s\"&#8230;</string>
    <string name="download.playlist_title">Uložit playlist</string>
    <string name="download.repeat_all">Opakovat vše</string>
    <string name="download.repeat_off">Opakování vypnuto</string>
    <string name="download.repeat_single">Opakovat skladbu</string>
    <string name="download.visualizer_off">Vizualizér vypnut.</string>
    <string name="download.visualizer_on">Vizualizér zapnut.</string>
    <string name="equalizer.enabled">Zapnut</string>
    <string name="equalizer.label">Ekvalizér</string>
    <string name="equalizer.preset">Vybrat předvolbu</string>
    <string name="error.label">Chyba</string>
    <string name="jukebox.is_default">Jukebox jako výchozí</string>
    <string name="lyrics.nomatch">Text skladby nenalezen</string>
    <string name="main.albums_alphaByArtist">Podle umělce</string>
    <string name="main.albums_alphaByName">Podle jména</string>
    <string name="main.albums_frequent">Nejčastěji přehrávané</string>
    <string name="main.albums_highest">Nejlépe hodnocené</string>
    <string name="main.albums_newest">Nedávno přidané</string>
    <string name="main.albums_random">Náhodné</string>
    <string name="main.albums_recent">Nedávno přehrávané</string>
    <string name="main.albums_starred">Označené hvězdičkou</string>
    <string name="main.albums_title">Alba</string>
    <string name="main.artists_title">Umělci</string>
    <string name="main.genres_title">Žánry</string>
    <string name="main.music">Hudba</string>
    <string name="main.offline">Bez připojení</string>
    <string name="main.songs_random">Náhodné</string>
    <string name="main.songs_starred">Označené hvězdičkou</string>
    <string name="main.songs_title">Skladby</string>
    <string name="main.videos">Videa</string>
    <string name="main.welcome_title">Vítejte!</string>
    <string name="menu.about">O aplikaci</string>
    <string name="menu.common">Další</string>
    <string name="menu.deleted_playlist">Smazaný playlist %s</string>
    <string name="menu.deleted_playlist_error">Chyba smazání playlistu %s</string>
    <string name="menu.exit">Ukončit</string>
    <string name="menu.settings">Nastavení</string>
    <string name="menu.refresh">Obnovit</string>
    <string name="music_library.label">Knihovna médií</string>
    <string name="music_library.label_offline">Offline média</string>
    <string name="playlist.label">Playlisty</string>
    <string name="playlist.update_info">Aktualizovat informace</string>
    <string name="playlist.updated_info">Aktualizované informace playlistu pro %s</string>
    <string name="playlist.updated_info_error">Chyba aktualizace informací playlistu %s</string>
    <string name="search.albums">Alba</string>
    <string name="search.artists">Umělci</string>
    <string name="search.label">Vyhledávání</string>
    <string name="search.more">Zobrazit více</string>
    <string name="search.no_match">Nenalezeno, zkuste znovu</string>
    <string name="search.songs">Skladby</string>
    <string name="search.title">Hledat</string>
    <string name="select_album.empty">Média nenalezena</string>
    <string name="select_album.no_sdcard">Chyba: SD karta nedostupná.</string>
    <string name="select_album.play_all">Přehrát vše</string>
    <string name="select_artist.all_folders">Všechny adresáře</string>
    <string name="select_artist.folder">Vybrat adresář</string>
    <string name="select_genre.empty">Žánry nenalezeny</string>
    <string name="select_playlist.empty">Žádné uložené playlisty na serveru</string>
    <string name="settings.appearance_title">Vzhled</string>
    <string name="settings.buffer_length">Délka bufferu</string>
    <string name="settings.buffer_length_0">Vypnuto</string>
    <string name="settings.buffer_length_1">1 sekunda</string>
    <string name="settings.buffer_length_10">10 sekund</string>
    <string name="settings.buffer_length_12">12 sekund</string>
    <string name="settings.buffer_length_120">2 minuty</string>
    <string name="settings.buffer_length_15">15 sekund</string>
    <string name="settings.buffer_length_2">2 seconds</string>
    <string name="settings.buffer_length_20">20 sekund</string>
    <string name="settings.buffer_length_30">30 sekund</string>
    <string name="settings.buffer_length_5">5 sekund</string>
    <string name="settings.buffer_length_60">1 minuta</string>
    <string name="settings.buffer_length_8">8 sekund</string>
    <string name="settings.cache_location">Umístění cache</string>
    <string name="settings.cache_location_error">Neplatné umístění cache. Používám výchozí cestu.</string>
    <string name="settings.cache_size">Velikost cache</string>
    <string name="settings.cache_size_100">100 MB</string>
    <string name="settings.cache_size_1000">1 GB</string>
    <string name="settings.cache_size_10000">10 GB</string>
    <string name="settings.cache_size_15000">15 GB</string>
    <string name="settings.cache_size_200">200 MB</string>
    <string name="settings.cache_size_2000">2 GB</string>
    <string name="settings.cache_size_20000">20 GB</string>
    <string name="settings.cache_size_25000">25 GB</string>
    <string name="settings.cache_size_3000">3 GB</string>
    <string name="settings.cache_size_30000">30 GB</string>
    <string name="settings.cache_size_4000">4 GB</string>
    <string name="settings.cache_size_500">500 MB</string>
    <string name="settings.cache_size_5000">5 GB</string>
    <string name="settings.cache_size_6000">6 GB</string>
    <string name="settings.cache_size_7000">7 GB</string>
    <string name="settings.cache_size_8000">8 GB</string>
    <string name="settings.cache_size_9000">9 GB</string>
    <string name="settings.cache_size_unlimited">Neomezeně</string>
    <string name="settings.cache_title">Hudební cache</string>
    <string name="settings.chat_refresh">Interval obnovení chatu</string>
    <string name="settings.clear_bookmark">Zahodit záložku</string>
    <string name="settings.clear_bookmark_summary">Zahodit záložku po dokončení přehrávání skladby</string>
    <string name="settings.clear_search_history">Vyčistit historii vyhledávání</string>
    <string name="settings.connection_failure">Chyba připojení.</string>
    <string name="settings.default_albums">Výchozí alba</string>
    <string name="settings.default_artists">Výchozí umělci</string>
    <string name="settings.default_songs">Výchozí skladby</string>
    <string name="settings.directory_cache_time">Čas udržení cache adresáře</string>
    <string name="settings.directory_cache_time_0">Vypnuto</string>
    <string name="settings.directory_cache_time_1">1 minuta</string>
    <string name="settings.directory_cache_time_10">10 minut</string>
    <string name="settings.directory_cache_time_2">2 minuty</string>
    <string name="settings.directory_cache_time_30">30 minut</string>
    <string name="settings.directory_cache_time_5">5 minut</string>
    <string name="settings.directory_cache_time_60">1 hodina</string>
    <string name="settings.disc_sort">Řadit skladby podle čísla CD</string>
    <string name="settings.disc_sort_summary">Řadit seznam skladeb dle čísla CD a čísla skladby</string>
    <string name="settings.display_bitrate_summary">Připojovat jméno umělce, bitrate a příponu souboru</string>
<<<<<<< HEAD
    <string name="settings.download_transition_summary">Při spuštění přehrávání přepnout na aktivitu stahování</string>
=======
    <string name="settings.gapless_playback">Přehrávání bez pauz</string>
    <string name="settings.gapless_playback_summary">Zapnout přehrávání bez pauz</string>
>>>>>>> f121e297
    <string name="settings.hide_media_summary">Skrýt hudební soubory před ostatními aplikacemi.</string>
    <string name="settings.hide_media_title">Skrýt před ostatními</string>
    <string name="settings.hide_media_toast">Nabyde účinnosti při příštím skenování hudby systému Android.</string>
    <string name="settings.increment_time">Interval přeskočení</string>
    <string name="settings.invalid_url">Zadejte funkční adresu URL.</string>
    <string name="settings.max_albums">Maximum alb</string>
    <string name="settings.max_artists">Maximum umělců</string>
    <string name="settings.max_bitrate_112">112 Kbps</string>
    <string name="settings.max_bitrate_128">128 Kbps</string>
    <string name="settings.max_bitrate_160">160 Kbps</string>
    <string name="settings.max_bitrate_192">192 Kbps</string>
    <string name="settings.max_bitrate_256">256 Kbps</string>
    <string name="settings.max_bitrate_32">32 Kbps</string>
    <string name="settings.max_bitrate_320">320 Kbps</string>
    <string name="settings.max_bitrate_64">64 Kbps</string>
    <string name="settings.max_bitrate_80">80 Kbps</string>
    <string name="settings.max_bitrate_96">96 Kbps</string>
    <string name="settings.max_bitrate_mobile">Max Bitrate - mobilní síť</string>
    <string name="settings.max_bitrate_unlimited">Neomezené</string>
    <string name="settings.max_bitrate_wifi">Max Bitrate - wi-fi</string>
    <string name="settings.max_songs">Maximum skladeb</string>
    <string name="settings.media_button_summary">Odpovídat na tlačítka ovládání médií telefonu, sluchátek a bluetooth</string>
    <string name="settings.media_button_title">Tlačítka médií</string>
    <string name="settings.network_timeout">Čas vypršení připojení</string>
    <string name="settings.network_timeout_105000">105 sekund</string>
    <string name="settings.network_timeout_120000">120 sekund</string>
    <string name="settings.network_timeout_15000">15 sekund</string>
    <string name="settings.network_timeout_30000">30 sekund</string>
    <string name="settings.network_timeout_45000">45 sekund</string>
    <string name="settings.network_timeout_60000">60 sekund</string>
    <string name="settings.network_timeout_75000">75 sekund</string>
    <string name="settings.network_timeout_90000">90 sekund</string>
    <string name="settings.notifications_title">Upozornění</string>
    <string name="settings.network_title">Síť</string>
    <string name="settings.other_title">Další nastavení</string>
    <string name="settings.playback_control_title">Nastavení ovládání přehrávání</string>
    <string name="settings.preload">Skladeb k přednačtení</string>
    <string name="settings.preload_1">1 skladba</string>
    <string name="settings.preload_10">10 skladeb</string>
    <string name="settings.preload_2">2 skladby</string>
    <string name="settings.preload_3">3 skladby</string>
    <string name="settings.preload_5">5 skladeb</string>
    <string name="settings.preload_unlimited">Neomezeně</string>
    <string name="settings.search_1">1</string>
    <string name="settings.search_10">10</string>
    <string name="settings.search_100">100</string>
    <string name="settings.search_15">15</string>
    <string name="settings.search_20">20</string>
    <string name="settings.search_25">25</string>
    <string name="settings.search_250">250</string>
    <string name="settings.search_3">3</string>
    <string name="settings.search_30">30</string>
    <string name="settings.search_40">40</string>
    <string name="settings.search_5">5</string>
    <string name="settings.search_50">50</string>
    <string name="settings.search_500">500</string>
    <string name="settings.search_75">75</string>
    <string name="settings.search_history_cleared">Historie hledání vyčištěna</string>
    <string name="settings.search_title">Nastavení vyhledávání</string>
    <string name="settings.send_bluetooth_notification_summary">Odesílat upozornění přehrávání přes bluetooth</string>
    <string name="settings.send_bluetooth_notification">Odesílat bluetooth upozornění</string>
    <string name="settings.send_bluetooth_album_art_summary">Odesílat obrázky alb přes bluetooth (může způsobit selhávání bluetooth upozornění)</string>
    <string name="settings.send_bluetooth_album_art">Obrázky alb přes bluetooth</string>
    <string name="settings.server_manage_servers">Spravovat servery</string>
    <string name="settings.server_address">Adresa serveru</string>
    <string name="settings.server_name">Název</string>
    <string name="settings.server_password">Heslo</string>
    <string name="settings.server_scaling_summary">Stahovat škálované obrázky ze serveru místo plné velikosti (šetří přenos dat)</string>
    <string name="settings.server_scaling_title">Škálování obrázků alb na serveru</string>
    <string name="settings.server_username">Uživatelské jméno</string>
    <string name="settings.show_lockscreen_controls">Zobrazit ovládání na zamknuté obrazovce</string>
    <string name="settings.show_lockscreen_controls_summary">Zobrazí ovládání přehrávače na zamknuté obrazovce</string>
    <string name="settings.show_notification">Zobrazení upozornění</string>
    <string name="settings.show_notification_always">Vždy zobrazovat upozornění</string>
    <string name="settings.show_notification_always_summary">Vždy zobrazovat upozornění přehrávané skladby při vytvoření playlistu</string>
    <string name="settings.show_notification_summary">Zobrazovat přehrávanou skladbu ve stavovém panelu</string>
    <string name="settings.show_now_playing">Zobrazovat přehrávanou skladbu</string>
    <string name="settings.show_now_playing_summary">Zobrazovat přehrávanou skladbu v aktivitách</string>
    <string name="settings.show_track_number">Zobrazovat číslo skladby</string>
    <string name="settings.show_track_number_summary">Připojovat číslo skladby při zobrazování skladby</string>
    <string name="settings.test_connection_title">Test připojení</string>
    <string name="settings.testing_ok">Připojení je v pořádku</string>
    <string name="settings.testing_unlicensed">Připojení je v pořádku. Server bez licence.</string>
    <string name="settings.theme_light">Světlý</string>
    <string name="settings.theme_dark">Tmavý</string>
    <string name="settings.theme_black">Černý</string>
    <string name="settings.theme_title">Vzhled</string>
    <string name="settings.title.allow_self_signed_certificate">Povolit HTTPS certifikáty podepsané samé sebou</string>
    <string name="settings.title.enable_ldap_users_support">Vynutit ověření nešifrovaným heslem</string>
    <string name="settings.use_folder_for_album_artist">Jména adresářů jako jména umělců</string>
    <string name="settings.use_folder_for_album_artist_summary">Očekává jména hlavních adresářů obsahující jména umělců</string>
    <string name="settings.use_id3">Procházet za použití ID3 tagů</string>
    <string name="settings.use_id3_summary">Používat metodu ID3 tagů místo jmen na základě adresářové struktury</string>
    <string name="settings.show_artist_picture">Obrázek umělce v seznamu umělců</string>
    <string name="settings.show_artist_picture_summary">Zobrazí obrázek umělce v náhledu umělců pokud je dostupný</string>
    <string name="main.video" tools:ignore="UnusedResources">Video</string>
    <string name="song_details.kbps">%d kbps</string>
    <string name="util.bytes_format.byte">0 B</string>
    <string name="util.bytes_format.gigabyte">0.00 GB</string>
    <string name="util.bytes_format.kilobyte">0 KB</string>
    <string name="util.bytes_format.megabyte">0.00 MB</string>
    <string name="util.no_time" tools:ignore="TypographyDashes">-:--</string>
    <string name="util.zero_time">0:00</string>
    <string name="widget.initial_text">Ťuknutím vybrat hudbu</string>
    <string name="widget.sdcard_busy">SD karta nedostupná</string>
    <string name="widget.sdcard_missing">Chybí SD karta</string>
    <string name="settings.share_description_default">Výchozí popis sdílení</string>
    <string name="settings.sharing_title">Sdílení</string>
    <string name="settings.sharing_always_ask_for_details">Vždy se dotazovat na detaily</string>
    <string name="settings.share_expiration_default">Výchozí čas vypršení</string>
    <string name="do_not_show_dialog_again">Dialog opět nezobrazovat</string>
    <string name="share_set_share_options">Nastavit možnosti sdílení</string>
    <string name="no_expiration">Bez vypršení</string>
    <string name="download.toggle_playlist">Přepnout playlist</string>
    <string name="download.bookmark_set">Vytvořit záložku</string>
    <string name="download.bookmark_delete">Smazat záložku</string>
    <string name="download.menu_star">Hvězdička</string>
    <string name="download.menu_clear_playlist">Vyčistit playlist</string>
    <string name="button_bar.shares">Sdílení</string>
    <string name="select_share.empty">Na serveru nejsou žádná sdílení</string>
    <string name="menu_deleted_share">Smazaná sdílení %s</string>
    <string name="menu_deleted_share_error">Chyba vymazání sdílení %s</string>
    <string name="settings.share_milliseconds">Milisekund</string>
    <string name="settings.share_seconds">Sekund</string>
    <string name="settings.share_minutes">Minut</string>
    <string name="settings.share_hours">Hodin</string>
    <string name="settings.share_days">Dní</string>
    <string name="time_span_disable">Vypnout</string>
    <string name="time_span_disabled">Vypnuto</string>
    <string name="save_as_defaults">Uložit jako výchozí</string>
    <string name="share_comment">Komentář</string>
    <string name="settings.share_expiration">Čas vypršení</string>
    <string name="download_song_removed">\"%s\" odstraněn z playlistu</string>
    <string name="download.share_playlist">Sdílet playlist</string>
    <string name="settings.share_greeting_default">Výchozí pozdrav sdílení</string>
    <string name="share_default_greeting">Mrkni na hudbu sdílenou z %s</string>
    <string name="share_via">Sdílet skladby přes</string>
    <string name="menu.share">Sdílení</string>
    <string name="download.menu_show_artist">Zobrazit umělce</string>
    <string name="albumArt">albumArt</string>
    <string name="common_multiple_years">Vícenásobné roky</string>
    <string name="settings.debug.title">Možnosti ladění aplikace</string>
    <string name="settings.debug.log_to_file">Zapisovat logy ladění do souboru</string>
    <string name="settings.debug.log_path">Soubory logů jsou dostupné v %1$s/%2$s</string>
    <string name="settings.debug.log_summary">Soubory logů %1$s zabírají ~%2$s MB místa v %3$s umístění. Chcete je zachovat?</string>
    <string name="settings.debug.log_keep">Zachovat soubory</string>
    <string name="settings.debug.log_delete">Smazat soubory</string>
    <string name="settings.debug.log_deleted">Smazat soubory logů.</string>
    <string name="server_selector.label">Nakonfigurované servery</string>
    <string name="server_selector.delete_confirmation">Opravdu chcete odebrat server?</string>
    <string name="server_editor.label">Úprava serveru</string>
    <string name="server_editor.new_label">Přidat server</string>
    <string name="server_editor.leave_confirmation">Opravdu chcete odejít a ztratit neuložené úpravy?</string>
    <string name="server_editor.required">Toto pole je vyžadováno</string>
    <string name="server_menu.edit">Upravit</string>
    <string name="server_menu.delete">Smazat</string>
    <string name="server_menu.move_up">Posunout výš</string>
    <string name="server_menu.move_down">Posunout níž</string>
    <string name="server_editor.authentication">Ověření</string>
    <string name="server_editor.advanced">Rozšířené možnosti</string>
    <plurals name="select_album_n_songs">
        <item quantity="one">%d skladba</item>
        <item quantity="few">%d skladby</item>
        <item quantity="many">%d skladeb</item>
        <item quantity="other">%d skladeb</item>
    </plurals>

    <!-- Subsonic api errors -->
    <string name="api.subsonic.generic">Obecná api chyba: %1$s</string>
    <string name="api.subsonic.generic.no.message">žádné zprávy dodané serverem</string>
    <string name="api.subsonic.token_auth_not_supported_for_ldap">Ověření pomocí tokenu není podporováné u LDAP uživatelů.</string>
    <string name="api.subsonic.not_authenticated">Chyba uživatelského jména nebo hesla.</string>
    <string name="api.subsonic.not_authorized">Neautorizováno. Ověřte uživatelská oprávnění na Subsonic serveru.</string>
    <string name="api.subsonic.param_missing">Vyžadovaný parametr chybí.</string>
    <string name="api.subsonic.requested_data_was_not_found">Vyžadovaná data nenalezena.</string>
    <string name="api.subsonic.trial_period_is_over">Zkušební doba vypršela.</string>
    <string name="api.subsonic.upgrade_client">Nekompatibilní verze. Aktualizujte prosím Ultrasonic Android aplikaci.</string>
    <string name="api.subsonic.upgrade_server">Nekompatibilní verze. Aktualizujte prosím Subsonic server.</string>

    <!-- Subsonic features  -->
    <string name="settings.five_star_rating_title">Používat pět hvězdiček pro hodnocení skladeb</string>
    </resources><|MERGE_RESOLUTION|>--- conflicted
+++ resolved
@@ -180,12 +180,8 @@
     <string name="settings.disc_sort">Řadit skladby podle čísla CD</string>
     <string name="settings.disc_sort_summary">Řadit seznam skladeb dle čísla CD a čísla skladby</string>
     <string name="settings.display_bitrate_summary">Připojovat jméno umělce, bitrate a příponu souboru</string>
-<<<<<<< HEAD
-    <string name="settings.download_transition_summary">Při spuštění přehrávání přepnout na aktivitu stahování</string>
-=======
     <string name="settings.gapless_playback">Přehrávání bez pauz</string>
     <string name="settings.gapless_playback_summary">Zapnout přehrávání bez pauz</string>
->>>>>>> f121e297
     <string name="settings.hide_media_summary">Skrýt hudební soubory před ostatními aplikacemi.</string>
     <string name="settings.hide_media_title">Skrýt před ostatními</string>
     <string name="settings.hide_media_toast">Nabyde účinnosti při příštím skenování hudby systému Android.</string>
