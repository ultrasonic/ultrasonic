<?xml version="1.0" encoding="UTF-8"?>
<issues format="6" by="lint 7.2.1" type="baseline" client="gradle" dependencies="false" name="AGP (7.2.1)" variant="all" version="7.2.1">

    <issue
        id="ObsoleteLintCustomCheck"
        message="Library lint checks out of date.&#xA;&#xA;Lint found an issue registry (`androidx.annotation.experimental.lint.ExperimentalIssueRegistry`)&#xA;which was compiled against an older version of lint&#xA;than this one.&#xA;&#xA;This often works just fine, but some basic verification&#xA;shows that the lint check jar references (for example)&#xA;the following API which is no longer valid in this&#xA;version of lint:&#xA;com.android.tools.lint.client.api.AnnotationLookup: org.jetbrains.uast.UAnnotation findRealAnnotation(com.intellij.psi.PsiAnnotation,com.intellij.psi.PsiClass,org.jetbrains.uast.UElement)&#xA;(Referenced from androidx/annotation/experimental/lint/ExperimentalDetector.class)&#xA;&#xA;Recompile the checks against the latest version, or if&#xA;this is a check bundled with a third-party library, see&#xA;if there is a more recent version available.&#xA;&#xA;Version of Lint API this lint check is using is 11.&#xA;The Lint API version currently running is 12 (7.2).">
        <location
            file="../../../../.gradle/caches/transforms-3/41c4bb138622423228a0087a50b102c6/transformed/jetified-annotation-experimental-1.2.0/jars/lint.jar"/>
    </issue>

    <issue
        id="InflateParams"
        message="Avoid passing `null` as the view root (needed to resolve layout parameters on the inflated layout&apos;s root element)"
        errorLine1="            val view = inflater.inflate(R.layout.jukebox_volume, null)"
        errorLine2="                                                                 ~~~~">
        <location
            file="src/main/kotlin/org/moire/ultrasonic/service/JukeboxMediaPlayer.kt"
            line="331"
            column="66"/>
    </issue>

    <issue
        id="PluralsCandidate"
        message="Formatting %d followed by words (&quot;tracks&quot;): This should probably be a plural rather than a string"
        errorLine1="    &lt;string name=&quot;select_album.n_selected&quot;>%d tracks selected&lt;/string>"
        errorLine2="    ~~~~~~~~~~~~~~~~~~~~~~~~~~~~~~~~~~~~~~~~~~~~~~~~~~~~~~~~~~~~~~~~~~">
        <location
            file="src/main/res/values/strings.xml"
            line="154"
            column="5"/>
    </issue>

    <issue
        id="AllowAllHostnameVerifier"
        message="Using the `AllowAllHostnameVerifier` HostnameVerifier is unsafe because it always returns true, which could cause insecure network traffic due to trusting TLS/SSL server certificates for wrong hostnames"
        errorLine1=" public static final X509HostnameVerifier ALLOW_ALL_HOSTNAME_VERIFIER = new AllowAllHostnameVerifier();"
        errorLine2="                                                                        ~~~~~~~~~~~~~~~~~~~~~~~~~~~~~~">
        <location
            file="src/main/java/org/moire/ultrasonic/service/ssl/SSLSocketFactory.java"
            line="142"
            column="73"/>
    </issue>

    <issue
        id="TrustAllX509TrustManager"
        message="`checkClientTrusted` is empty, which could cause insecure network traffic due to trusting arbitrary TLS/SSL certificates presented by peers">
        <location
            file="org/moire/ultrasonic/api/subsonic/SubsonicAPIClient$allowSelfSignedCertificates$trustManager$1.class"/>
    </issue>

    <issue
        id="TrustAllX509TrustManager"
        message="`checkServerTrusted` is empty, which could cause insecure network traffic due to trusting arbitrary TLS/SSL certificates presented by peers">
        <location
            file="org/moire/ultrasonic/api/subsonic/SubsonicAPIClient$allowSelfSignedCertificates$trustManager$1.class"/>
    </issue>

    <issue
        id="ExportedContentProvider"
        message="Exported content providers can provide access to potentially sensitive data"
        errorLine1="        &lt;provider"
        errorLine2="         ~~~~~~~~">
        <location
            file="src/main/AndroidManifest.xml"
<<<<<<< HEAD
            line="154"
=======
            line="155"
>>>>>>> 9a73d72f
            column="10"/>
    </issue>

    <issue
        id="ExportedReceiver"
        message="Exported receiver does not require permission"
        errorLine1="        &lt;receiver android:name=&quot;.receiver.UltrasonicIntentReceiver&quot;"
        errorLine2="         ~~~~~~~~">
        <location
            file="src/main/AndroidManifest.xml"
<<<<<<< HEAD
            line="78"
=======
            line="79"
>>>>>>> 9a73d72f
            column="10"/>
    </issue>

    <issue
        id="ExportedService"
        message="Exported service does not require permission"
        errorLine1="        &lt;service android:name=&quot;.playback.PlaybackService&quot;"
        errorLine2="         ~~~~~~~">
        <location
            file="src/main/AndroidManifest.xml"
            line="68"
            column="10"/>
    </issue>

    <issue
        id="ObsoleteLayoutParam"
        message="Invalid layout param in a `LinearLayout`: `layout_above`"
        errorLine1="        android:layout_above=&quot;@+id/bottom&quot;>"
        errorLine2="        ~~~~~~~~~~~~~~~~~~~~~~~~~~~~~~~~~~">
        <location
            file="src/main/res/layout/time_span_dialog.xml"
            line="12"
            column="9"/>
    </issue>

    <issue
        id="ObsoleteLayoutParam"
        message="Invalid layout param in a `LinearLayout`: `layout_below`"
        errorLine1="        android:layout_below=&quot;@+id/top&quot;>"
        errorLine2="        ~~~~~~~~~~~~~~~~~~~~~~~~~~~~~~~">
        <location
            file="src/main/res/layout/time_span_dialog.xml"
            line="28"
            column="9"/>
    </issue>

    <issue
        id="ObsoleteSdkInt"
        message="Unnecessary; SDK_INT is always >= 21"
        errorLine1="    tools:targetApi=&quot;lollipop&quot;>"
        errorLine2="    ~~~~~~~~~~~~~~~~~~~~~~~~~~">
        <location
            file="src/main/res/drawable/default_ripple.xml"
            line="6"
            column="5"/>
    </issue>

    <issue
        id="ObsoleteSdkInt"
        message="Unnecessary; SDK_INT is always >= 21"
        errorLine1="    tools:targetApi=&quot;lollipop&quot;>"
        errorLine2="    ~~~~~~~~~~~~~~~~~~~~~~~~~~">
        <location
            file="src/main/res/drawable/select_ripple.xml"
            line="6"
            column="5"/>
    </issue>

    <issue
        id="ObsoleteSdkInt"
        message="Unnecessary; SDK_INT is always >= 21"
        errorLine1="    tools:targetApi=&quot;lollipop&quot;>"
        errorLine2="    ~~~~~~~~~~~~~~~~~~~~~~~~~~">
        <location
            file="src/main/res/drawable/select_ripple_circle.xml"
            line="6"
            column="5"/>
    </issue>

    <issue
        id="Overdraw"
        message="Possible overdraw: Root element paints background `@drawable/appwidget_dark_bg_trans` with a theme that also paints a background (inferred theme is `@style/NoActionBar`)"
        errorLine1="    a:background=&quot;@drawable/appwidget_dark_bg_trans&quot;"
        errorLine2="    ~~~~~~~~~~~~~~~~~~~~~~~~~~~~~~~~~~~~~~~~~~~~~~~~">
        <location
            file="src/main/res/layout/appwidget4x1.xml"
            line="7"
            column="5"/>
    </issue>

    <issue
        id="Overdraw"
        message="Possible overdraw: Root element paints background `@drawable/appwidget_dark_bg_trans` with a theme that also paints a background (inferred theme is `@style/NoActionBar`)"
        errorLine1="    a:background=&quot;@drawable/appwidget_dark_bg_trans&quot;"
        errorLine2="    ~~~~~~~~~~~~~~~~~~~~~~~~~~~~~~~~~~~~~~~~~~~~~~~~">
        <location
            file="src/main/res/layout/appwidget4x2.xml"
            line="7"
            column="5"/>
    </issue>

    <issue
        id="Overdraw"
        message="Possible overdraw: Root element paints background `@drawable/appwidget_dark_bg_trans` with a theme that also paints a background (inferred theme is `@style/NoActionBar`)"
        errorLine1="    a:background=&quot;@drawable/appwidget_dark_bg_trans&quot;"
        errorLine2="    ~~~~~~~~~~~~~~~~~~~~~~~~~~~~~~~~~~~~~~~~~~~~~~~~">
        <location
            file="src/main/res/layout/appwidget4x3.xml"
            line="7"
            column="5"/>
    </issue>

    <issue
        id="Overdraw"
        message="Possible overdraw: Root element paints background `@drawable/appwidget_dark_bg_trans` with a theme that also paints a background (inferred theme is `@style/NoActionBar`)"
        errorLine1="    a:background=&quot;@drawable/appwidget_dark_bg_trans&quot; >"
        errorLine2="    ~~~~~~~~~~~~~~~~~~~~~~~~~~~~~~~~~~~~~~~~~~~~~~~~">
        <location
            file="src/main/res/layout/appwidget4x4.xml"
            line="8"
            column="5"/>
    </issue>

    <issue
        id="UnusedResources"
        message="The resource `R.drawable.ic_baseline_close` appears to be unused"
        errorLine1="&lt;vector xmlns:android=&quot;http://schemas.android.com/apk/res/android&quot;"
        errorLine2="^">
        <location
            file="src/main/res/drawable/ic_baseline_close.xml"
            line="1"
            column="1"/>
    </issue>

    <issue
        id="UnusedResources"
        message="The resource `R.drawable.ic_menu_arrow` appears to be unused"
        errorLine1="&lt;vector xmlns:android=&quot;http://schemas.android.com/apk/res/android&quot;"
        errorLine2="^">
        <location
            file="src/main/res/drawable/ic_menu_arrow.xml"
            line="1"
            column="1"/>
    </issue>

    <issue
        id="UnusedResources"
        message="The resource `R.drawable.media3_notification_pause` appears to be unused"
        errorLine1="&lt;vector android:height=&quot;48dp&quot;"
        errorLine2="^">
        <location
            file="src/main/res/drawable/media3_notification_pause.xml"
            line="1"
            column="1"/>
    </issue>

    <issue
        id="UnusedResources"
        message="The resource `R.drawable.media3_notification_play` appears to be unused"
        errorLine1="&lt;vector android:height=&quot;48dp&quot;"
        errorLine2="^">
        <location
            file="src/main/res/drawable/media3_notification_play.xml"
            line="1"
            column="1"/>
    </issue>

    <issue
        id="UnusedResources"
        message="The resource `R.drawable.media3_notification_seek_to_next` appears to be unused"
        errorLine1="&lt;vector android:height=&quot;32dp&quot;"
        errorLine2="^">
        <location
            file="src/main/res/drawable/media3_notification_seek_to_next.xml"
            line="1"
            column="1"/>
    </issue>

    <issue
        id="UnusedResources"
        message="The resource `R.drawable.media3_notification_seek_to_previous` appears to be unused"
        errorLine1="&lt;vector android:height=&quot;32dp&quot;"
        errorLine2="^">
        <location
            file="src/main/res/drawable/media3_notification_seek_to_previous.xml"
            line="1"
            column="1"/>
    </issue>

    <issue
        id="UnusedResources"
        message="The resource `R.drawable.media3_notification_small_icon` appears to be unused"
        errorLine1="&lt;vector xmlns:android=&quot;http://schemas.android.com/apk/res/android&quot;"
        errorLine2="^">
        <location
            file="src/main/res/drawable/media3_notification_small_icon.xml"
            line="1"
            column="1"/>
    </issue>

    <issue
        id="IconDuplicates"
        message="The following unrelated icon files have identical contents: list_pressed_holo_dark.9.png, list_pressed_holo_light.9.png">
        <location
            file="src/main/res/drawable-hdpi/list_pressed_holo_light.9.png"/>
        <location
            file="src/main/res/drawable-hdpi/list_pressed_holo_dark.9.png"/>
    </issue>

    <issue
        id="Autofill"
        message="Missing `autofillHints` attribute"
        errorLine1="        &lt;EditText"
        errorLine2="         ~~~~~~~~">
        <location
            file="src/main/res/layout/chat.xml"
            line="27"
            column="10"/>
    </issue>

    <issue
        id="Autofill"
        message="Missing `autofillHints` attribute"
        errorLine1="    &lt;EditText"
        errorLine2="     ~~~~~~~~">
        <location
            file="src/main/res/layout/save_playlist.xml"
            line="9"
            column="6"/>
    </issue>

    <issue
        id="Autofill"
        message="Missing `autofillHints` attribute"
        errorLine1="        &lt;EditText"
        errorLine2="         ~~~~~~~~">
        <location
            file="src/main/res/layout/share_details.xml"
            line="30"
            column="10"/>
    </issue>

    <issue
        id="Autofill"
        message="Missing `autofillHints` attribute"
        errorLine1="        &lt;EditText"
        errorLine2="         ~~~~~~~~">
        <location
            file="src/main/res/layout/time_span_dialog.xml"
            line="30"
            column="10"/>
    </issue>

    <issue
        id="Autofill"
        message="Missing `autofillHints` attribute"
        errorLine1="  &lt;EditText"
        errorLine2="   ~~~~~~~~">
        <location
            file="src/main/res/layout/update_playlist.xml"
            line="18"
            column="4"/>
    </issue>

    <issue
        id="Autofill"
        message="Missing `autofillHints` attribute"
        errorLine1="  &lt;EditText"
        errorLine2="   ~~~~~~~~">
        <location
            file="src/main/res/layout/update_playlist.xml"
            line="40"
            column="4"/>
    </issue>

    <issue
        id="ClickableViewAccessibility"
        message="Custom view ``AutoRepeatButton`` has `setOnTouchListener` called on it but does not override `performClick`"
        errorLine1="  this.setOnTouchListener(new OnTouchListener()"
        errorLine2="  ^">
        <location
            file="src/main/java/org/moire/ultrasonic/view/AutoRepeatButton.java"
            line="36"
            column="3"/>
    </issue>

    <issue
        id="ContentDescription"
        message="Missing `contentDescription` attribute on image"
        errorLine1="    &lt;ImageView"
        errorLine2="     ~~~~~~~~~">
        <location
            file="src/main/res/layout/appwidget4x1.xml"
            line="10"
            column="6"/>
    </issue>

    <issue
        id="ContentDescription"
        message="Missing `contentDescription` attribute on image"
        errorLine1="            &lt;ImageButton"
        errorLine2="             ~~~~~~~~~~~">
        <location
            file="src/main/res/layout/appwidget4x1.xml"
            line="76"
            column="14"/>
    </issue>

    <issue
        id="ContentDescription"
        message="Missing `contentDescription` attribute on image"
        errorLine1="            &lt;ImageButton"
        errorLine2="             ~~~~~~~~~~~">
        <location
            file="src/main/res/layout/appwidget4x1.xml"
            line="85"
            column="14"/>
    </issue>

    <issue
        id="ContentDescription"
        message="Missing `contentDescription` attribute on image"
        errorLine1="            &lt;ImageButton"
        errorLine2="             ~~~~~~~~~~~">
        <location
            file="src/main/res/layout/appwidget4x1.xml"
            line="94"
            column="14"/>
    </issue>

    <issue
        id="ContentDescription"
        message="Missing `contentDescription` attribute on image"
        errorLine1="    &lt;ImageView"
        errorLine2="     ~~~~~~~~~">
        <location
            file="src/main/res/layout/appwidget4x2.xml"
            line="10"
            column="6"/>
    </issue>

    <issue
        id="ContentDescription"
        message="Missing `contentDescription` attribute on image"
        errorLine1="            &lt;ImageButton"
        errorLine2="             ~~~~~~~~~~~">
        <location
            file="src/main/res/layout/appwidget4x2.xml"
            line="97"
            column="14"/>
    </issue>

    <issue
        id="ContentDescription"
        message="Missing `contentDescription` attribute on image"
        errorLine1="            &lt;ImageButton"
        errorLine2="             ~~~~~~~~~~~">
        <location
            file="src/main/res/layout/appwidget4x2.xml"
            line="106"
            column="14"/>
    </issue>

    <issue
        id="ContentDescription"
        message="Missing `contentDescription` attribute on image"
        errorLine1="            &lt;ImageButton"
        errorLine2="             ~~~~~~~~~~~">
        <location
            file="src/main/res/layout/appwidget4x2.xml"
            line="115"
            column="14"/>
    </issue>

    <issue
        id="ContentDescription"
        message="Missing `contentDescription` attribute on image"
        errorLine1="    &lt;ImageView"
        errorLine2="     ~~~~~~~~~">
        <location
            file="src/main/res/layout/appwidget4x3.xml"
            line="10"
            column="6"/>
    </issue>

    <issue
        id="ContentDescription"
        message="Missing `contentDescription` attribute on image"
        errorLine1="            &lt;ImageButton"
        errorLine2="             ~~~~~~~~~~~">
        <location
            file="src/main/res/layout/appwidget4x3.xml"
            line="82"
            column="14"/>
    </issue>

    <issue
        id="ContentDescription"
        message="Missing `contentDescription` attribute on image"
        errorLine1="            &lt;ImageButton"
        errorLine2="             ~~~~~~~~~~~">
        <location
            file="src/main/res/layout/appwidget4x3.xml"
            line="91"
            column="14"/>
    </issue>

    <issue
        id="ContentDescription"
        message="Missing `contentDescription` attribute on image"
        errorLine1="            &lt;ImageButton"
        errorLine2="             ~~~~~~~~~~~">
        <location
            file="src/main/res/layout/appwidget4x3.xml"
            line="100"
            column="14"/>
    </issue>

    <issue
        id="ContentDescription"
        message="Missing `contentDescription` attribute on image"
        errorLine1="    &lt;ImageView"
        errorLine2="     ~~~~~~~~~">
        <location
            file="src/main/res/layout/appwidget4x4.xml"
            line="10"
            column="6"/>
    </issue>

    <issue
        id="ContentDescription"
        message="Missing `contentDescription` attribute on image"
        errorLine1="            &lt;ImageButton"
        errorLine2="             ~~~~~~~~~~~">
        <location
            file="src/main/res/layout/appwidget4x4.xml"
            line="83"
            column="14"/>
    </issue>

    <issue
        id="ContentDescription"
        message="Missing `contentDescription` attribute on image"
        errorLine1="            &lt;ImageButton"
        errorLine2="             ~~~~~~~~~~~">
        <location
            file="src/main/res/layout/appwidget4x4.xml"
            line="92"
            column="14"/>
    </issue>

    <issue
        id="ContentDescription"
        message="Missing `contentDescription` attribute on image"
        errorLine1="            &lt;ImageButton"
        errorLine2="             ~~~~~~~~~~~">
        <location
            file="src/main/res/layout/appwidget4x4.xml"
            line="101"
            column="14"/>
    </issue>

    <issue
        id="ContentDescription"
        message="Missing `contentDescription` attribute on image"
        errorLine1="        &lt;ImageButton"
        errorLine2="         ~~~~~~~~~~~">
        <location
            file="src/main/res/layout/chat.xml"
            line="38"
            column="10"/>
    </issue>

    <issue
        id="ContentDescription"
        message="Missing `contentDescription` attribute on image"
        errorLine1="    &lt;ImageView"
        errorLine2="     ~~~~~~~~~">
        <location
            file="src/main/res/layout/chat_item.xml"
            line="7"
            column="6"/>
    </issue>

    <issue
        id="ContentDescription"
        message="Missing `contentDescription` attribute on image"
        errorLine1="    &lt;ImageView"
        errorLine2="     ~~~~~~~~~">
        <location
            file="src/main/res/layout/chat_item_reverse.xml"
            line="64"
            column="6"/>
    </issue>

    <issue
        id="LabelFor"
        message="Missing accessibility label: provide either a view with an `android:labelFor` that references this view or provide an `android:hint`"
        errorLine1="    &lt;EditText"
        errorLine2="     ~~~~~~~~">
        <location
            file="src/main/res/layout/save_playlist.xml"
            line="9"
            column="6"/>
    </issue>

    <issue
        id="LabelFor"
        message="Missing accessibility label: provide either a view with an `android:labelFor` that references this view or provide an `android:hint`"
        errorLine1="        &lt;EditText"
        errorLine2="         ~~~~~~~~">
        <location
            file="src/main/res/layout/share_details.xml"
            line="30"
            column="10"/>
    </issue>

    <issue
        id="LabelFor"
        message="Missing accessibility label: provide either a view with an `android:labelFor` that references this view or provide an `android:hint`"
        errorLine1="        &lt;EditText"
        errorLine2="         ~~~~~~~~">
        <location
            file="src/main/res/layout/time_span_dialog.xml"
            line="30"
            column="10"/>
    </issue>

    <issue
        id="HardcodedText"
        message="Hardcoded string &quot;Title&quot;, should use `@string` resource"
        errorLine1="                a:text=&quot;Title&quot;"
        errorLine2="                ~~~~~~~~~~~~~~">
        <location
            file="src/main/res/layout/appwidget4x1.xml"
            line="46"
            column="17"/>
    </issue>

    <issue
        id="HardcodedText"
        message="Hardcoded string &quot;Artist&quot;, should use `@string` resource"
        errorLine1="                a:text=&quot;Artist&quot;"
        errorLine2="                ~~~~~~~~~~~~~~~">
        <location
            file="src/main/res/layout/appwidget4x1.xml"
            line="64"
            column="17"/>
    </issue>

    <issue
        id="HardcodedText"
        message="Hardcoded string &quot;Title&quot;, should use `@string` resource"
        errorLine1="                a:text=&quot;Title&quot;"
        errorLine2="                ~~~~~~~~~~~~~~">
        <location
            file="src/main/res/layout/appwidget4x2.xml"
            line="48"
            column="17"/>
    </issue>

    <issue
        id="HardcodedText"
        message="Hardcoded string &quot;Artist&quot;, should use `@string` resource"
        errorLine1="                a:text=&quot;Artist&quot;"
        errorLine2="                ~~~~~~~~~~~~~~~">
        <location
            file="src/main/res/layout/appwidget4x2.xml"
            line="65"
            column="17"/>
    </issue>

    <issue
        id="HardcodedText"
        message="Hardcoded string &quot;Album&quot;, should use `@string` resource"
        errorLine1="                a:text=&quot;Album&quot;"
        errorLine2="                ~~~~~~~~~~~~~~">
        <location
            file="src/main/res/layout/appwidget4x2.xml"
            line="82"
            column="17"/>
    </issue>

    <issue
        id="HardcodedText"
        message="Hardcoded string &quot;Title&quot;, should use `@string` resource"
        errorLine1="                a:text=&quot;Title&quot;"
        errorLine2="                ~~~~~~~~~~~~~~">
        <location
            file="src/main/res/layout/appwidget4x3.xml"
            line="50"
            column="17"/>
    </issue>

    <issue
        id="HardcodedText"
        message="Hardcoded string &quot;Artist&quot;, should use `@string` resource"
        errorLine1="                a:text=&quot;Artist&quot;"
        errorLine2="                ~~~~~~~~~~~~~~~">
        <location
            file="src/main/res/layout/appwidget4x3.xml"
            line="66"
            column="17"/>
    </issue>

    <issue
        id="HardcodedText"
        message="Hardcoded string &quot;Title&quot;, should use `@string` resource"
        errorLine1="                a:text=&quot;Title&quot;"
        errorLine2="                ~~~~~~~~~~~~~~">
        <location
            file="src/main/res/layout/appwidget4x4.xml"
            line="51"
            column="17"/>
    </issue>

    <issue
        id="HardcodedText"
        message="Hardcoded string &quot;Artist&quot;, should use `@string` resource"
        errorLine1="                a:text=&quot;Artist&quot;"
        errorLine2="                ~~~~~~~~~~~~~~~">
        <location
            file="src/main/res/layout/appwidget4x4.xml"
            line="67"
            column="17"/>
    </issue>

    <issue
        id="HardcodedText"
        message="Hardcoded string &quot;0 dB&quot;, should use `@string` resource"
        errorLine1="            a:text=&quot;0 dB&quot;"
        errorLine2="            ~~~~~~~~~~~~~">
        <location
            file="src/main/res/layout/equalizer_bar.xml"
            line="19"
            column="13"/>
    </issue>

    <issue
        id="HardcodedText"
        message="Hardcoded string &quot;http://&quot;, should use `@string` resource"
        errorLine1="            a:text=&quot;http://&quot;"
        errorLine2="            ~~~~~~~~~~~~~~~~">
        <location
            file="src/main/res/layout/server_edit.xml"
            line="43"
            column="13"/>
    </issue>

    <issue
        id="RelativeOverlap"
        message="`@id/current_playing_duration` can overlap `@id/current_playing_position` if @string/util.no_time, @string/util.no_time grow due to localized text expansion"
        errorLine1="        &lt;TextView"
        errorLine2="         ~~~~~~~~">
        <location
            file="src/main/res/layout/player_slider.xml"
            line="29"
            column="10"/>
    </issue>

</issues><|MERGE_RESOLUTION|>--- conflicted
+++ resolved
@@ -5,7 +5,7 @@
         id="ObsoleteLintCustomCheck"
         message="Library lint checks out of date.&#xA;&#xA;Lint found an issue registry (`androidx.annotation.experimental.lint.ExperimentalIssueRegistry`)&#xA;which was compiled against an older version of lint&#xA;than this one.&#xA;&#xA;This often works just fine, but some basic verification&#xA;shows that the lint check jar references (for example)&#xA;the following API which is no longer valid in this&#xA;version of lint:&#xA;com.android.tools.lint.client.api.AnnotationLookup: org.jetbrains.uast.UAnnotation findRealAnnotation(com.intellij.psi.PsiAnnotation,com.intellij.psi.PsiClass,org.jetbrains.uast.UElement)&#xA;(Referenced from androidx/annotation/experimental/lint/ExperimentalDetector.class)&#xA;&#xA;Recompile the checks against the latest version, or if&#xA;this is a check bundled with a third-party library, see&#xA;if there is a more recent version available.&#xA;&#xA;Version of Lint API this lint check is using is 11.&#xA;The Lint API version currently running is 12 (7.2).">
         <location
-            file="../../../../.gradle/caches/transforms-3/41c4bb138622423228a0087a50b102c6/transformed/jetified-annotation-experimental-1.2.0/jars/lint.jar"/>
+            file="../../../../.gradle/caches/transforms-3/0939f771fd60f77a6733c1fbba02a5be/transformed/jetified-annotation-experimental-1.2.0/jars/lint.jar"/>
     </issue>
 
     <issue
@@ -62,11 +62,7 @@
         errorLine2="         ~~~~~~~~">
         <location
             file="src/main/AndroidManifest.xml"
-<<<<<<< HEAD
-            line="154"
-=======
             line="155"
->>>>>>> 9a73d72f
             column="10"/>
     </issue>
 
@@ -77,11 +73,7 @@
         errorLine2="         ~~~~~~~~">
         <location
             file="src/main/AndroidManifest.xml"
-<<<<<<< HEAD
-            line="78"
-=======
             line="79"
->>>>>>> 9a73d72f
             column="10"/>
     </issue>
 
